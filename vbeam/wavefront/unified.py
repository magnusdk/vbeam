from dataclasses import field
from typing import Tuple

<<<<<<< HEAD
from vbeam.core import ProbeGeometry, TransmittedWavefront, WaveData
=======
from fastmath import ArrayOrNumber

from vbeam.core import ElementGeometry, TransmittedWavefront, WaveData
>>>>>>> cd846fc0
from vbeam.fastmath import numpy as np
from vbeam.util.geometry import Line
from vbeam.wavefront import FocusedSphericalWavefront


<<<<<<< HEAD
@traceable_dataclass(("base_wavefront",))
=======
>>>>>>> cd846fc0
class UnifiedWavefront(TransmittedWavefront):
    """Implementation of the unified wavefront model

    https://doi.org/10.1109/tmi.2015.2456982"""

<<<<<<< HEAD
=======
    array_bounds: Tuple[ArrayOrNumber, ArrayOrNumber]
>>>>>>> cd846fc0
    base_wavefront: TransmittedWavefront = field(
        default_factory=FocusedSphericalWavefront
    )

    def __call__(
        self,
<<<<<<< HEAD
        probe: ProbeGeometry,
        sender: np.ndarray,
        point_position: np.ndarray,
=======
        sender: ElementGeometry,
        point_position: ArrayOrNumber,
>>>>>>> cd846fc0
        wave_data: WaveData,
    ) -> float:
        # Set up the geometry
        array_right, array_left, array_up, array_down = probe.get_tx_aperture_borders(sender=sender)
        line_left = Line.passing_through(array_left, wave_data.source)
        line_right = Line.passing_through(array_right, wave_data.source)
        midline = Line.from_anchor_and_angle(
            wave_data.source,
            # We subtract pi/2 because the angle is measured in reference to the x-axis
            (line_left.angle + line_right.angle) / 2 - np.pi / 2,
        )
        intersection_line = Line.from_anchor_and_angle(point_position, midline.angle)

        # The points where the scanline intersects the region boundaries
        A = line_left.intersection(intersection_line)
        B = line_right.intersection(intersection_line)

        # The weighting of the two intersection point values (used for interpolating)
        dist_A = np.sqrt(np.sum((A - point_position) ** 2))
        dist_B = np.sqrt(np.sum((B - point_position) ** 2))
        total_distance = dist_A + dist_B
        weight_A = 1 - (dist_A / total_distance)
        weight_B = 1 - (dist_B / total_distance)

        # Interpolate the distances for the intersection points of the two regions
        R1 = self.base_wavefront(probe, sender, A, wave_data)
        R2 = self.base_wavefront(probe, sender, B, wave_data)
        interpolated_distance = R1 * weight_A + R2 * weight_B

        # Calculate whether the point is in region I or III using XOR
        is_in_focus = (line_left.signed_distance(point_position) > 0) ^ (
            line_right.signed_distance(point_position) > 0
        )
        # Select the correct distance based on which region the point belongs to
        return np.where(
            is_in_focus,
            self.base_wavefront(probe,sender, point_position, wave_data),
            interpolated_distance,
        )<|MERGE_RESOLUTION|>--- conflicted
+++ resolved
@@ -1,49 +1,33 @@
 from dataclasses import field
-from typing import Tuple
 
-<<<<<<< HEAD
+from fastmath import Array
+
 from vbeam.core import ProbeGeometry, TransmittedWavefront, WaveData
-=======
-from fastmath import ArrayOrNumber
-
-from vbeam.core import ElementGeometry, TransmittedWavefront, WaveData
->>>>>>> cd846fc0
 from vbeam.fastmath import numpy as np
 from vbeam.util.geometry import Line
 from vbeam.wavefront import FocusedSphericalWavefront
 
 
-<<<<<<< HEAD
-@traceable_dataclass(("base_wavefront",))
-=======
->>>>>>> cd846fc0
 class UnifiedWavefront(TransmittedWavefront):
     """Implementation of the unified wavefront model
 
     https://doi.org/10.1109/tmi.2015.2456982"""
 
-<<<<<<< HEAD
-=======
-    array_bounds: Tuple[ArrayOrNumber, ArrayOrNumber]
->>>>>>> cd846fc0
     base_wavefront: TransmittedWavefront = field(
         default_factory=FocusedSphericalWavefront
     )
 
     def __call__(
         self,
-<<<<<<< HEAD
         probe: ProbeGeometry,
-        sender: np.ndarray,
-        point_position: np.ndarray,
-=======
-        sender: ElementGeometry,
-        point_position: ArrayOrNumber,
->>>>>>> cd846fc0
+        sender: Array,
+        point_position: Array,
         wave_data: WaveData,
     ) -> float:
         # Set up the geometry
-        array_right, array_left, array_up, array_down = probe.get_tx_aperture_borders(sender=sender)
+        array_right, array_left, array_up, array_down = probe.get_tx_aperture_borders(
+            sender=sender
+        )
         line_left = Line.passing_through(array_left, wave_data.source)
         line_right = Line.passing_through(array_right, wave_data.source)
         midline = Line.from_anchor_and_angle(
@@ -76,6 +60,6 @@
         # Select the correct distance based on which region the point belongs to
         return np.where(
             is_in_focus,
-            self.base_wavefront(probe,sender, point_position, wave_data),
+            self.base_wavefront(probe, sender, point_position, wave_data),
             interpolated_distance,
         )