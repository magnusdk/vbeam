<<<<<<< HEAD
from vbeam.core import TransmittedWavefront, WaveData, ProbeGeometry
=======
from fastmath import ArrayOrNumber

from vbeam.core import ElementGeometry, TransmittedWavefront, WaveData
>>>>>>> cd846fc0
from vbeam.fastmath import numpy as np


class PlaneWavefront(TransmittedWavefront):
    def __call__(
        self,
<<<<<<< HEAD
        probe: ProbeGeometry,
        sender: np.ndarray,
        point_position: np.ndarray,
=======
        sender: ElementGeometry,
        point_position: ArrayOrNumber,
>>>>>>> cd846fc0
        wave_data: WaveData,
    ) -> float:
        diff = point_position - sender
        x, y, z = diff[0], diff[1], diff[2]
        return (
            x * np.sin(wave_data.azimuth) * np.cos(wave_data.elevation)
            + y * np.sin(wave_data.elevation)
            + z * np.cos(wave_data.azimuth) * np.cos(wave_data.elevation)
        )<|MERGE_RESOLUTION|>--- conflicted
+++ resolved
@@ -1,24 +1,15 @@
-<<<<<<< HEAD
-from vbeam.core import TransmittedWavefront, WaveData, ProbeGeometry
-=======
-from fastmath import ArrayOrNumber
+from fastmath import Array
 
-from vbeam.core import ElementGeometry, TransmittedWavefront, WaveData
->>>>>>> cd846fc0
+from vbeam.core import ProbeGeometry, TransmittedWavefront, WaveData
 from vbeam.fastmath import numpy as np
 
 
 class PlaneWavefront(TransmittedWavefront):
     def __call__(
         self,
-<<<<<<< HEAD
         probe: ProbeGeometry,
-        sender: np.ndarray,
-        point_position: np.ndarray,
-=======
-        sender: ElementGeometry,
-        point_position: ArrayOrNumber,
->>>>>>> cd846fc0
+        sender: Array,
+        point_position: Array,
         wave_data: WaveData,
     ) -> float:
         diff = point_position - sender
