<<<<<<< HEAD
from vbeam.core import ProbeGeometry, TransmittedWavefront, WaveData
from vbeam.fastmath import numpy as np
from vbeam.fastmath.traceable import traceable_dataclass
=======
from fastmath import ArrayOrNumber

from vbeam.core import ElementGeometry, TransmittedWavefront, WaveData
>>>>>>> cd846fc0
from vbeam.util.geometry.v2 import distance


class STAIWavefront(TransmittedWavefront):
    def __call__(
        self,
<<<<<<< HEAD
        probe: ProbeGeometry,
        sender: np.ndarray,
        point_position: np.ndarray,
=======
        sender: ElementGeometry,
        point_position: ArrayOrNumber,
>>>>>>> cd846fc0
        wave_data: WaveData,
    ) -> float:
        return distance(probe.sender_position, point_position)<|MERGE_RESOLUTION|>--- conflicted
+++ resolved
@@ -1,26 +1,15 @@
-<<<<<<< HEAD
+from fastmath import Array
+
 from vbeam.core import ProbeGeometry, TransmittedWavefront, WaveData
-from vbeam.fastmath import numpy as np
-from vbeam.fastmath.traceable import traceable_dataclass
-=======
-from fastmath import ArrayOrNumber
-
-from vbeam.core import ElementGeometry, TransmittedWavefront, WaveData
->>>>>>> cd846fc0
 from vbeam.util.geometry.v2 import distance
 
 
 class STAIWavefront(TransmittedWavefront):
     def __call__(
         self,
-<<<<<<< HEAD
         probe: ProbeGeometry,
-        sender: np.ndarray,
-        point_position: np.ndarray,
-=======
-        sender: ElementGeometry,
-        point_position: ArrayOrNumber,
->>>>>>> cd846fc0
+        sender: Array,
+        point_position: Array,
         wave_data: WaveData,
     ) -> float:
         return distance(probe.sender_position, point_position)