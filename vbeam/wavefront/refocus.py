--- conflicted
+++ resolved
@@ -1,12 +1,6 @@
-<<<<<<< HEAD
+from fastmath import Array
+
 from vbeam.core import ProbeGeometry, TransmittedWavefront, WaveData
-from vbeam.fastmath import numpy as np
-from vbeam.fastmath.traceable import traceable_dataclass
-=======
-from fastmath import ArrayOrNumber
-
-from vbeam.core import ElementGeometry, TransmittedWavefront, WaveData
->>>>>>> cd846fc0
 from vbeam.util.geometry.v2 import distance
 
 
@@ -21,19 +15,14 @@
     """
 
     base_wavefront: TransmittedWavefront
-    base_sender: np.ndarray
+    base_sender: Array
     compensation_scalar: float = 1.0
 
     def __call__(
         self,
-<<<<<<< HEAD
         probe: ProbeGeometry,
-        sender: np.ndarray,
-        point_position: np.ndarray,
-=======
-        sender: ElementGeometry,
-        point_position: ArrayOrNumber,
->>>>>>> cd846fc0
+        sender: Array,
+        point_position: Array,
         wave_data: WaveData,
     ) -> float:
         """Return the distance that the wave travels, starting from time 0, to when it
@@ -46,11 +35,7 @@
         focusing_compensation = self.base_wavefront(
             probe, self.base_sender, sender, wave_data
         )
-<<<<<<< HEAD
-        return distance(sender, point_position) + focusing_compensation * self.compensation_scalar
-=======
         return (
-            distance(sender.position, point_position)
+            distance(sender, point_position)
             + focusing_compensation * self.compensation_scalar
-        )
->>>>>>> cd846fc0
+        )