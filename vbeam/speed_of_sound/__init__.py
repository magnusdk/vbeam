from typing import Optional

import numpy

from vbeam.core import SpeedOfSound
from vbeam.fastmath import numpy as np
from vbeam.fastmath.traceable import traceable_dataclass
from vbeam.interpolation import FastInterpLinspace
from vbeam.scan import Scan
from vbeam.util import ensure_2d_point
from vbeam.util.geometry.v2 import distance


@traceable_dataclass(
    data_fields=("values", "x_axis", "z_axis", "default_speed_of_sound"),
    aux_fields=("n_samples",),
)
class HeterogeneousSpeedOfSound(SpeedOfSound):
    """Sample the speed of sound between sender, point, and receiver position, and
    return the average.

    You should probably only ever use this if you are doing synthetic transmit aperture
    imaging (STAI). For more complex imaging setups, like focused, diverging, or plane
    wave imaging, this class is not appropriate. How should speed of sound be sampled
    for these setups? That's a difficult question :)"""

    values: np.ndarray
    x_axis: FastInterpLinspace
    z_axis: FastInterpLinspace
    n_samples: int
    default_speed_of_sound: float = 1540.0

    def average(
        self,
        sender_position: np.ndarray,
        point_position: np.ndarray,
        receiver_position: np.ndarray,
    ) -> float:
        sender_position = ensure_2d_point(sender_position)
        point_position = ensure_2d_point(point_position)
        receiver_position = ensure_2d_point(receiver_position)

        # Calculate distances to get correct weighting of the averages
        distance1 = distance(sender_position, point_position)
        distance2 = distance(point_position, receiver_position)
        total_distance = distance1 + distance2

        # Get the average speed of sounds
        average1 = self.average_between_two_points(sender_position, point_position)
        average2 = self.average_between_two_points(point_position, receiver_position)

        # Return the weighted average of the total distance
        return (average1 * distance1 + average2 * distance2) / total_distance

    def average_between_two_points(self, p1: np.ndarray, p2: np.ndarray) -> float:
        "Return the averaged sampled speed of sound between point ``p1`` and ``p2``."
        assert p1.shape == p2.shape == (2,), "Expected p1 and p2 to be 2D points."
        x1, z1 = p1[0], p1[1]
        x2, z2 = p2[0], p2[1]
        dx, dz = (x2 - x1) / self.n_samples, (z2 - z1) / self.n_samples
        # We use np.reduce instead of interp2d directly to allocate less GPU memory
        integrated_speed_of_sound = np.reduce(
            lambda carry, i: carry
            + FastInterpLinspace.interp2d(
                x1 + i * dx,
                z1 + i * dz,
                self.x_axis,
                self.z_axis,
                self.values,
                default_value=self.default_speed_of_sound,
            ),
            np.arange(self.n_samples),
            np.array(0.0, dtype=self.values.dtype),
        )
        return integrated_speed_of_sound / self.n_samples

    @staticmethod
    def from_scan(
        scan: Scan,
        values: np.ndarray,
        n_samples: Optional[int] = None,
        default_speed_of_sound: float = 1540.0,
    ) -> "HeterogeneousSpeedOfSound":
        if not scan.is_2d:
            raise ValueError(
                "Only 2D scans are supported for HeterogeneousSpeedOfSound"
            )

        from_x, to_x, from_z, to_z = scan.cartesian_bounds
        n_x, n_z = scan.shape
        if n_samples is None:
            n_samples = int(numpy.ceil(numpy.sqrt(n_x**2 + n_z**2)))
        return HeterogeneousSpeedOfSound(
            values,
            x_axis=FastInterpLinspace(from_x, (to_x - from_x) / n_x, n_x),
            z_axis=FastInterpLinspace(from_z, (to_z - from_z) / n_z, n_z),
            n_samples=n_samples,
            default_speed_of_sound=default_speed_of_sound,
        )


@traceable_dataclass(data_fields=("speed_of_sound_map", "x_axis", "z_axis", "default_speed_of_sound"))
class DistributedGlobalSpeedOfSound(SpeedOfSound):
    speed_of_sound_map: np.ndarray
    x_axis: FastInterpLinspace
    z_axis: FastInterpLinspace
    default_speed_of_sound: float = 1540.0

    def average(
        self,
        sender_position: np.ndarray,
        point_position: np.ndarray,
        receiver_position: np.ndarray,
    ) -> float:
        x, _, z = point_position[...,0], point_position[...,1], point_position[...,2]
        interpolated_speed_of_sound_samples = FastInterpLinspace.interp2d(
            x=x,
            y=z,
            xp=self.x_axis,
            yp=self.z_axis,
            z=self.speed_of_sound_map,
<<<<<<< HEAD
            padding=self.default_speed_of_sound,
            edge_handling="Nearest",
=======
            edge_handling="Nearest",
            default_value=self.default_speed_of_sound,
>>>>>>> 43aa4f41
        )
        return interpolated_speed_of_sound_samples<|MERGE_RESOLUTION|>--- conflicted
+++ resolved
@@ -119,12 +119,7 @@
             xp=self.x_axis,
             yp=self.z_axis,
             z=self.speed_of_sound_map,
-<<<<<<< HEAD
-            padding=self.default_speed_of_sound,
-            edge_handling="Nearest",
-=======
             edge_handling="Nearest",
             default_value=self.default_speed_of_sound,
->>>>>>> 43aa4f41
         )
         return interpolated_speed_of_sound_samples