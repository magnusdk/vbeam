--- conflicted
+++ resolved
@@ -96,13 +96,8 @@
         azimuth_axis: int = 0,
         depth_axis: int = 1,
         *,  # Remaining args must be passed by name (to avoid confusion)
-<<<<<<< HEAD
-        padding: float = 0.0,
-        edge_handling: str = "Value",
-=======
         edge_handling: str = "Value",
         default_value: float = 0.0,
->>>>>>> 43aa4f41
     ) -> np.ndarray:
         # Ensure that the axes are positive numbers
         azimuth_axis = ensure_positive_index(z.ndim, azimuth_axis)
@@ -134,15 +129,9 @@
         v1 = z[clipped_xi1, clipped_yi2] * px1 + z[clipped_xi2, clipped_yi2] * px2
         v = v0 * py1 + v1 * py2
         if edge_handling=="Value":
-<<<<<<< HEAD
-            v = np.where(np.logical_or(bounds_flag_x != 0, bounds_flag_y != 0), padding, v)
-        elif edge_handling=="Nearest":
-            ...
-=======
             v = np.where(np.logical_or(bounds_flag_x != 0, bounds_flag_y != 0), default_value, v)
         elif edge_handling=="Nearest":
             pass # No need to do anything, as the interpolation will choose the nearest value
->>>>>>> 43aa4f41
         else:
             raise ValueError("Only Value and Nearest edge handling is implemented")
 
