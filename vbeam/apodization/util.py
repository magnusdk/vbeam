import math
from typing import Optional, Sequence

from fastmath import ArrayOrNumber
from spekk import Spec

from vbeam.core import Apodization, ProbeGeometry, WaveData
from vbeam.fastmath import numpy as np
from vbeam.util import _deprecations
from vbeam.util.transformations import *


@_deprecations.renamed_kwargs("1.0.5", average_overlap="average")
def get_apodization_values(
    apodization: Apodization,
<<<<<<< HEAD
    probe: ProbeGeometry,
    sender: np.ndarray,
    receiver: np.ndarray,
    point_position: np.ndarray,
=======
    sender: ElementGeometry,
    point_position: ArrayOrNumber,
    receiver: ElementGeometry,
>>>>>>> cd846fc0
    wave_data: WaveData,
    spec: Spec,
    dimensions: Optional[Sequence[str]] = None,
    average: bool = False,
    jit: bool = True,
):
    """
    Calculate and return the apodization values based on the provided arguments
    (``probe``, ``sender``, ``point_position``, ``receiver``, and ``wave_data``).

    The ``dimensions`` argument determines what dimensions to keep; all others are
    summed over (except when ``dimesions`` is None where we keep all dimensions
    instead). ``spec`` describes the dimensions of the data. E.g., if ``dimensions`` is
    ``["transmits", "x", "z"]``, the result will be a 3D array with shape (Nt, Nx, Nz),
    where Nt, Nx, Nz are the sizes of the given dimensions in the data.

    Args:
        apodization (Apodization): The apodization function to use.
<<<<<<< HEAD
        sender (np.ndarray): The sender argument to ``apodization``.
        point_position (np.ndarray): The point_position argument to ``apodization``.
        receiver (np.ndarray): The receiver argument to ``apodization``.
=======
        sender (ElementGeometry): The sender argument to ``apodization``.
        point_position (ArrayOrNumber): The point_position argument to ``apodization``.
        receiver (ElementGeometry): The receiver argument to ``apodization``.
>>>>>>> cd846fc0
        wave_data (WaveData): The wave data argument to ``apodization``.
        spec (Spec): A spec describing the dimensions/shape of the arguments.
        dimensions (Optional[Sequence[str]]): The dimensions to keep in the returned
            result. If it is an empty list, all dimensions are summed over. If it is
            None, all dimensions from the spec are kept.
        average (bool): If True, the result is averaged instead of summed.
        jit (bool): If True, the process is JIT-compiled (if the backend supports it).

    Returns:
        ArrayOrNumber: The calculated apodization values with shape corresponding to the
        dimensions defined in ``dimensions``.
    """
    kwargs = {
        "apodization": apodization,
        "probe": probe,
        "sender": sender,
        "receiver": receiver,
        "point_position": point_position,
        "wave_data": wave_data,
    }

    # Return the full datacube if dimensions are not given
    # Careful! This may allocate a lot of memory.
    if dimensions is None:
        dimensions = list(spec.dimensions)

    # Define what dimensions to vmap and sum over and how
    vmap_dimensions = (
        spec["apodization"].dimensions
        | spec["receiver"].dimensions
        | spec["point_position"].dimensions
        | spec["wave_data"].dimensions
    )
    sum_dimensions = vmap_dimensions - set(dimensions)
    reduce_sum_dimension = spec["wave_data"].dimensions & sum_dimensions
    if reduce_sum_dimension:
        # Make it only one of the dimensions (doesn't matter which one)
        reduce_sum_dimension = {reduce_sum_dimension.pop()}
        vmap_dimensions -= reduce_sum_dimension

    # Define how to calculate the apodization values
    calculate_apodization = compose(
        lambda apodization, *args, **kwargs: apodization(*args, **kwargs),
        *[ForAll(dim) for dim in vmap_dimensions],
        Apply(np.sum, [Axis(dim) for dim in sum_dimensions - reduce_sum_dimension]),
        # [*reduce_sum_dimension][0] gets the "first element" of the set
        Reduce.Sum([*reduce_sum_dimension][0]) if reduce_sum_dimension else do_nothing,
        # Put the dimensions in the order defined by keep
        Apply(np.transpose, [Axis(dim, keep=True) for dim in dimensions]),
        # Make it run faster if `jit` is True and if the backend supports it.
        Wrap(np.jit) if jit else do_nothing,
    ).build(spec)

    # Calculate the apodization values
    values = calculate_apodization(**kwargs)
    # Divide by the number of points summed over, if average is True
    if average:
        values /= max(1, math.prod(spec.size(kwargs, dim) for dim in sum_dimensions))
    return values<|MERGE_RESOLUTION|>--- conflicted
+++ resolved
@@ -1,7 +1,7 @@
 import math
 from typing import Optional, Sequence
 
-from fastmath import ArrayOrNumber
+from fastmath import ArrayOrNumber, Array
 from spekk import Spec
 
 from vbeam.core import Apodization, ProbeGeometry, WaveData
@@ -13,16 +13,10 @@
 @_deprecations.renamed_kwargs("1.0.5", average_overlap="average")
 def get_apodization_values(
     apodization: Apodization,
-<<<<<<< HEAD
     probe: ProbeGeometry,
-    sender: np.ndarray,
-    receiver: np.ndarray,
-    point_position: np.ndarray,
-=======
-    sender: ElementGeometry,
-    point_position: ArrayOrNumber,
-    receiver: ElementGeometry,
->>>>>>> cd846fc0
+    sender: Array,
+    receiver: Array,
+    sender: Array,
     wave_data: WaveData,
     spec: Spec,
     dimensions: Optional[Sequence[str]] = None,
@@ -41,15 +35,10 @@
 
     Args:
         apodization (Apodization): The apodization function to use.
-<<<<<<< HEAD
-        sender (np.ndarray): The sender argument to ``apodization``.
-        point_position (np.ndarray): The point_position argument to ``apodization``.
-        receiver (np.ndarray): The receiver argument to ``apodization``.
-=======
+        probe (ProbeGeometry): The probe argument to ``apodization``.
         sender (ElementGeometry): The sender argument to ``apodization``.
         point_position (ArrayOrNumber): The point_position argument to ``apodization``.
         receiver (ElementGeometry): The receiver argument to ``apodization``.
->>>>>>> cd846fc0
         wave_data (WaveData): The wave data argument to ``apodization``.
         spec (Spec): A spec describing the dimensions/shape of the arguments.
         dimensions (Optional[Sequence[str]]): The dimensions to keep in the returned
