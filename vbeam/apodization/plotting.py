--- conflicted
+++ resolved
@@ -4,12 +4,7 @@
 from spekk import Spec
 
 from vbeam.apodization.util import get_apodization_values
-<<<<<<< HEAD
 from vbeam.core import Apodization, ProbeGeometry, WaveData
-from vbeam.fastmath import numpy as np
-=======
-from vbeam.core import Apodization, ElementGeometry, WaveData
->>>>>>> cd846fc0
 from vbeam.util._default_values import (
     _default_point_position,
     _default_probe,
@@ -19,14 +14,8 @@
 
 def plot_apodization(
     apodization: Apodization,
-<<<<<<< HEAD
     probe: Optional[ProbeGeometry] = None,
-    point_position: Optional[np.ndarray] = None,
-=======
-    sender: Optional[ElementGeometry] = None,
     point_position: Optional[ArrayOrNumber] = None,
-    receiver: Optional[ElementGeometry] = None,
->>>>>>> cd846fc0
     wave_data: Optional[WaveData] = None,
     spec: Optional[Spec] = None,
     postprocess: Optional[Callable[[ArrayOrNumber], ArrayOrNumber]] = None,
