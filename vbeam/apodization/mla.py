from typing import Tuple

<<<<<<< HEAD
from vbeam.core import Apodization, ProbeGeometry, WaveData
=======
from fastmath import ArrayOrNumber

from vbeam.core import Apodization, ElementGeometry, WaveData
>>>>>>> cd846fc0
from vbeam.fastmath import numpy as np
from vbeam.util.geometry.v2 import Line

from .window import Window


class MLAApodization(Apodization):
    """Perform multiple line acquisition (MLA) in cartesian space.

    The number of lines acquired per transmit is determined by beam_width. If beam_width
    is the same as the delta_x of the scan (assuming of course that the scan dimensions
    are linear) then this apodization would produce approximately the same effect as
    using scanline imaging."""

    window: Window
    beam_width: float
    array_bounds_x: Tuple[float, float]

    def __call__(
        self,
<<<<<<< HEAD
        probe: ProbeGeometry,
        sender: np.ndarray,
        receiver: np.ndarray,
        point_position: np.ndarray,
=======
        sender: ElementGeometry,
        point_position: ArrayOrNumber,
        receiver: ElementGeometry,
>>>>>>> cd846fc0
        wave_data: WaveData,
    ) -> float:
        # Geometry assumes 2D points
        point_position = point_position[np.array([0, 2])]
        source = wave_data.source[np.array([0, 2])]

        array_left = np.array([self.array_bounds_x[0], 0])
        array_right = np.array([self.array_bounds_x[1], 0])
        mid_line_angle = (
            Line.passing_through(array_left, source).angle
            + Line.passing_through(array_right, source).angle
        ) / 2
        array_line = Line.passing_through(array_left, array_right)
        _, sender_position = array_line.intersect(
            Line.with_angle(source, mid_line_angle)
        )

        # The distance from point_position to the nearest point on the line that
        # intersects sender_position and wave_data.source.
        scanline = Line.passing_through(sender_position, source)
        dist = np.abs(scanline.signed_distance(point_position))
        return self.window(dist / (self.beam_width))<|MERGE_RESOLUTION|>--- conflicted
+++ resolved
@@ -1,12 +1,8 @@
 from typing import Tuple
 
-<<<<<<< HEAD
+from fastmath import ArrayOrNumber, Array
+
 from vbeam.core import Apodization, ProbeGeometry, WaveData
-=======
-from fastmath import ArrayOrNumber
-
-from vbeam.core import Apodization, ElementGeometry, WaveData
->>>>>>> cd846fc0
 from vbeam.fastmath import numpy as np
 from vbeam.util.geometry.v2 import Line
 
@@ -27,16 +23,10 @@
 
     def __call__(
         self,
-<<<<<<< HEAD
         probe: ProbeGeometry,
-        sender: np.ndarray,
-        receiver: np.ndarray,
-        point_position: np.ndarray,
-=======
-        sender: ElementGeometry,
-        point_position: ArrayOrNumber,
-        receiver: ElementGeometry,
->>>>>>> cd846fc0
+        sender: Array,
+        receiver: ArrayOrNumber,
+        sender: Array,
         wave_data: WaveData,
     ) -> float:
         # Geometry assumes 2D points
