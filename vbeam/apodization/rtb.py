from typing import Optional, Tuple

from fastmath import ArrayOrNumber, field

from vbeam.apodization.window import Window
from vbeam.core import Apodization, ProbeGeometry, WaveData
from vbeam.fastmath import numpy as np
from vbeam.util import ensure_2d_point
from vbeam.util.geometry.v2 import Line, distance

def rtb_apodization(
    point: ArrayOrNumber,
    array_left: ArrayOrNumber,
    array_right: ArrayOrNumber,
    focus_point: ArrayOrNumber,
    minimum_aperture: float,
    maximum_aperture: Optional[float] = None,
    window: Optional[Window] = None,
):
    """Focused apodization used for retrospective transmit beamforming (RTB).

    A focused apodization has three main parts:
    - An hourglass shape constructed by the area between two lines drawn from either
      side of the array and passing through the focus point (line_left and line_right).
    - A line with a thickness given by minimum_aperture that passes through the focus
      point, to account for the fact that the hourglass apodization is infinitely
      narrow at the focus point.
    - A line with a thickness given by maximum_aperture that passes through the focus
      point that sets the maximum width of the hourglass apodization.
    """
    # Ensure that all points are 2D (only 2D is supported)
    point = ensure_2d_point(point)
    array_left = ensure_2d_point(array_left)
    array_right = ensure_2d_point(array_right)
    focus_point = ensure_2d_point(focus_point)

    # Set up geometry
    line_left = Line.passing_through(array_left, focus_point)
    line_right = Line.passing_through(array_right, focus_point)
    line_mid = Line.with_angle(focus_point, (line_left.angle + line_right.angle) / 2)
    line_mid_perpendicular = Line(point, line_mid.normal)

    # Short circuit if no window is given (same as giving a Rectangular window)
    if window is None:
        is_within_hourglass = (
            line_left.signed_distance(point) * line_right.signed_distance(point) <= 0
        )
        is_within_min_aperture = (
            np.abs(line_mid.signed_distance(point)) < minimum_aperture
        )
        is_within_max_aperture = (
            maximum_aperture is None
            or np.abs(line_mid.signed_distance(point)) < maximum_aperture
        )
        return np.logical_and(
            np.logical_or(is_within_hourglass, is_within_min_aperture),
            is_within_max_aperture,
        )

    # Calculate distances
    _, intersection_left = line_left.intersect(line_mid_perpendicular)
    _, intersection_right = line_right.intersect(line_mid_perpendicular)
    distance_left = distance(intersection_left, point)
    total_distance = distance(intersection_left, intersection_right)
    distance_mid = np.abs(line_mid.signed_distance(point))

    # Calculate apodizations
    valid = line_left.signed_distance(point) * line_right.signed_distance(point) <= 0
    hourglass_apodization = window(np.abs(distance_left / total_distance - 0.5)) * valid
    minimum_aperture_apodization = window(distance_mid / minimum_aperture)

    # Combine hourglass, minimum aperture, and maximum aperture (assumes window is
    # monotonically decreasing from 0 to 0.5).
    value = np.maximum(hourglass_apodization, minimum_aperture_apodization)
    if maximum_aperture is not None:
        value = np.minimum(value, window(distance_mid / maximum_aperture))
    return value

<<<<<<< HEAD
@traceable_dataclass(("minimum_aperture", "maximum_aperture", "window","replacement_sender") )
class RTBApodization(Apodization):
    minimum_aperture: float = 0.001  # TODO: Calculate this based on F# and wavelength
    maximum_aperture: Optional[float] = None
    window: Optional[Window] = None
    replacement_sender: Optional[np.ndarray] = None

    def __call__(
        self,
        probe: ProbeGeometry,
        sender: np.ndarray,
        receiver: np.ndarray,
        point_position: np.ndarray,
=======

class RTBApodization(Apodization):
    array_bounds: Optional[Tuple[ArrayOrNumber, ArrayOrNumber]] = None
    array_width: Optional[float] = None
    minimum_aperture: float = 0.001  # TODO: Calculate this based on F# and wavelength
    maximum_aperture: Optional[float] = None
    window: Optional[Window] = None
    use_parent: bool = field(default=False, static=True)

    def __post_init__(self):
        if self.array_bounds is None and self.array_width is None:
            raise ValueError("Either array bounds or array width must be set")

    def __call__(
        self,
        sender: ElementGeometry,
        point_position: ArrayOrNumber,
        receiver: ElementGeometry,
>>>>>>> cd846fc0
        wave_data: WaveData,
    ) -> float:
        if self.replacement_sender is None:
            sender_element_position =  sender
        else:
            sender_element_position =  self.replacement_sender
        array_left, array_right,array_up, array_down = probe.get_tx_aperture_borders(sender=sender_element_position)
        return rtb_apodization(
            point_position,
            array_left,
            array_right,
            wave_data.source,
            self.minimum_aperture,
            self.maximum_aperture,
            self.window,
        )

<<<<<<< HEAD
@traceable_dataclass(("minimum_aperture", "window","replacement_sender"))
=======

>>>>>>> cd846fc0
class SteppingApertureRTBApodization(Apodization):
    minimum_aperture: float = 0.001  # TODO: Calculate this based on F# and wavelength
    window: Optional[Window] = None
    replacement_sender: np.ndarray = None

    def __call__(
        self,
<<<<<<< HEAD
        probe: ProbeGeometry,
        sender: np.ndarray,
        receiver: np.ndarray,
        point_position: np.ndarray,
=======
        sender: ElementGeometry,
        point_position: ArrayOrNumber,
        receiver: ElementGeometry,
>>>>>>> cd846fc0
        wave_data: WaveData,
    ) -> float:
        if self.replacement_sender is None:
            sender_element_position =  sender
        else:
            sender_element_position =  self.replacement_sender
        
        array_left, array_right,array_up, array_down = probe.get_tx_aperture_borders(sender=sender_element_position)
        return rtb_apodization(
            point_position,
            array_left,
            array_right,
            wave_data.source,
            self.minimum_aperture,
            self.maximum_aperture,
            self.window,
        )

def get_bounds(
    array_width,
    sender,
    use_parent,
):
    sender_element_position = np.where(
        use_parent, sender.parent_element.position, sender.position
    )
    sender_element_theta = np.where(
        use_parent, sender.parent_element.theta, sender.theta
    )
    sender_normal = np.array(
        [np.sin(sender_element_theta), 0.0, np.cos(sender_element_theta)]
    )
    array_left = (
        sender_element_position
        + np.cross(np.array([0, -1, 0]), sender_normal) * array_width / 2
    )
    array_right = (
        sender_element_position
        + np.cross(np.array([0, 1, 0]), sender_normal) * array_width / 2
    )
    return [array_left, array_right]<|MERGE_RESOLUTION|>--- conflicted
+++ resolved
@@ -1,12 +1,13 @@
-from typing import Optional, Tuple
+from typing import Optional
 
-from fastmath import ArrayOrNumber, field
+from fastmath import Array, ArrayOrNumber
 
 from vbeam.apodization.window import Window
 from vbeam.core import Apodization, ProbeGeometry, WaveData
 from vbeam.fastmath import numpy as np
 from vbeam.util import ensure_2d_point
 from vbeam.util.geometry.v2 import Line, distance
+
 
 def rtb_apodization(
     point: ArrayOrNumber,
@@ -76,47 +77,28 @@
         value = np.minimum(value, window(distance_mid / maximum_aperture))
     return value
 
-<<<<<<< HEAD
-@traceable_dataclass(("minimum_aperture", "maximum_aperture", "window","replacement_sender") )
+
 class RTBApodization(Apodization):
     minimum_aperture: float = 0.001  # TODO: Calculate this based on F# and wavelength
     maximum_aperture: Optional[float] = None
     window: Optional[Window] = None
-    replacement_sender: Optional[np.ndarray] = None
+    replacement_sender: Optional[ArrayOrNumber] = None
 
     def __call__(
         self,
         probe: ProbeGeometry,
-        sender: np.ndarray,
-        receiver: np.ndarray,
-        point_position: np.ndarray,
-=======
-
-class RTBApodization(Apodization):
-    array_bounds: Optional[Tuple[ArrayOrNumber, ArrayOrNumber]] = None
-    array_width: Optional[float] = None
-    minimum_aperture: float = 0.001  # TODO: Calculate this based on F# and wavelength
-    maximum_aperture: Optional[float] = None
-    window: Optional[Window] = None
-    use_parent: bool = field(default=False, static=True)
-
-    def __post_init__(self):
-        if self.array_bounds is None and self.array_width is None:
-            raise ValueError("Either array bounds or array width must be set")
-
-    def __call__(
-        self,
-        sender: ElementGeometry,
-        point_position: ArrayOrNumber,
-        receiver: ElementGeometry,
->>>>>>> cd846fc0
+        sender: Array,
+        receiver: Array,
+        point_position: Array,
         wave_data: WaveData,
     ) -> float:
         if self.replacement_sender is None:
-            sender_element_position =  sender
+            sender_element_position = sender
         else:
-            sender_element_position =  self.replacement_sender
-        array_left, array_right,array_up, array_down = probe.get_tx_aperture_borders(sender=sender_element_position)
+            sender_element_position = self.replacement_sender
+        array_left, array_right, array_up, array_down = probe.get_tx_aperture_borders(
+            sender=sender_element_position
+        )
         return rtb_apodization(
             point_position,
             array_left,
@@ -127,36 +109,28 @@
             self.window,
         )
 
-<<<<<<< HEAD
-@traceable_dataclass(("minimum_aperture", "window","replacement_sender"))
-=======
 
->>>>>>> cd846fc0
 class SteppingApertureRTBApodization(Apodization):
     minimum_aperture: float = 0.001  # TODO: Calculate this based on F# and wavelength
     window: Optional[Window] = None
-    replacement_sender: np.ndarray = None
+    replacement_sender: Array = None
 
     def __call__(
         self,
-<<<<<<< HEAD
         probe: ProbeGeometry,
-        sender: np.ndarray,
-        receiver: np.ndarray,
-        point_position: np.ndarray,
-=======
-        sender: ElementGeometry,
-        point_position: ArrayOrNumber,
-        receiver: ElementGeometry,
->>>>>>> cd846fc0
+        sender: Array,
+        receiver: Array,
+        point_position: Array,
         wave_data: WaveData,
     ) -> float:
         if self.replacement_sender is None:
-            sender_element_position =  sender
+            sender_element_position = sender
         else:
-            sender_element_position =  self.replacement_sender
-        
-        array_left, array_right,array_up, array_down = probe.get_tx_aperture_borders(sender=sender_element_position)
+            sender_element_position = self.replacement_sender
+
+        array_left, array_right, array_up, array_down = probe.get_tx_aperture_borders(
+            sender=sender_element_position
+        )
         return rtb_apodization(
             point_position,
             array_left,
@@ -166,6 +140,7 @@
             self.maximum_aperture,
             self.window,
         )
+
 
 def get_bounds(
     array_width,
